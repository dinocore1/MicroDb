allprojects {

  group = 'com.dev-smart'
<<<<<<< HEAD
  version = '0.4.0-SNAPSHOT'
=======
  version = '0.3.13'
>>>>>>> a36cd7da
  description = 'A embedded NoSQL Database'

  repositories {
    jcenter()
    mavenLocal()
    maven {
      url 'https://oss.sonatype.org/content/repositories/snapshots/'
    }
  }

}
<|MERGE_RESOLUTION|>--- conflicted
+++ resolved
@@ -1,11 +1,7 @@
 allprojects {
 
   group = 'com.dev-smart'
-<<<<<<< HEAD
   version = '0.4.0-SNAPSHOT'
-=======
-  version = '0.3.13'
->>>>>>> a36cd7da
   description = 'A embedded NoSQL Database'
 
   repositories {
