package com.devsmart.microdb;


import com.devsmart.ubjson.UBObject;
import com.devsmart.ubjson.UBValueFactory;
import org.junit.Test;
import org.mapdb.DB;
import org.mapdb.DBMaker;

import java.io.IOException;
import java.util.UUID;

import static org.junit.Assert.*;

public class MapDBDriverTest {

    private static UUID insert(String type, String name, MapDBDriver driver) throws IOException {
        UBObject obj;
        obj = UBValueFactory.createObject();
        obj.put("type", UBValueFactory.createString(type));
        obj.put("name", UBValueFactory.createString(name));

        final UUID id = driver.genId();
        driver.insert(id, obj);
        return id;
    }


    @Test
    public void indexTest() throws IOException {

        DB mapdb = DBMaker.newMemoryDB()
                .make();

        MapDBDriver dbDriver = new MapDBDriver(mapdb);
        dbDriver.addIndex("type", MicroDB.INDEX_OBJECT_TYPE);

        insert("dog", "fido", dbDriver);
        insert("cat", "whiskers", dbDriver);
        insert("cat", "symo", dbDriver);
        insert("cat", "thuggy", dbDriver);
        insert("dog", "mondo", dbDriver);
        insert("dog", "bolt", dbDriver);

        Cursor rows = dbDriver.queryIndex("type", "dog", true, "dog", true);
        int dogCount = 0;
        while(rows.moveToNext()){
            Row r = rows.getRow();
            assertEquals("dog", r.getSecondaryKey());
            dogCount++;
        }
        assertEquals(3, dogCount);

        rows = dbDriver.queryIndex("type", "cat", true, "cat", true);
        int catCount = 0;
        while(rows.moveToNext()) {
            Row r = rows.getRow();
            assertEquals("cat", r.getSecondaryKey());
            catCount++;
        }
        assertEquals(3, catCount);

    }

    @Test
<<<<<<< HEAD
    public void indexStartState() throws Exception {
        DB mapdb = DBMaker.newMemoryDB()
=======
    public void testCompact() throws Exception {
        DB mapdb = DBMaker.newTempFileDB()
>>>>>>> 72021f8e
                .make();

        MapDBDriver dbDriver = new MapDBDriver(mapdb);
        dbDriver.addIndex("type", MicroDB.INDEX_OBJECT_TYPE);

        insert("dog", "fido", dbDriver);
        insert("cat", "whiskers", dbDriver);
        insert("cat", "symo", dbDriver);
<<<<<<< HEAD
        insert("cat", "thuggy", dbDriver);
        insert("dog", "mondo", dbDriver);
        insert("dog", "bolt", dbDriver);

        Cursor rows = dbDriver.queryIndex("type", "dog", true, "dog", true);
        assertTrue(rows.isBeforeFirst());
        assertFalse(rows.isFirst());
        assertFalse(rows.isLast());
        assertFalse(rows.isAfterLast());
=======
        final UUID thuggyUUID = insert("cat", "thuggy", dbDriver);
        insert("dog", "mondo", dbDriver);
        insert("dog", "bolt", dbDriver);

        dbDriver.delete(thuggyUUID);
        dbDriver.commitTransaction();

        dbDriver.compact();

        Cursor rows = dbDriver.queryIndex("type", "dog", true, "dog", true);
        int dogCount = 0;
        do {
            Row r = rows.get();
            assertEquals("dog", r.getSecondaryKey());
            dogCount++;
        } while(rows.next());
        assertEquals(3, dogCount);

        rows = dbDriver.queryIndex("type", "cat", true, "cat", true);
        int catCount = 0;
        do {
            Row r = rows.get();
            assertEquals("cat", r.getSecondaryKey());
            catCount++;
        } while(rows.next());
        assertEquals(2, catCount);

>>>>>>> 72021f8e
    }
}<|MERGE_RESOLUTION|>--- conflicted
+++ resolved
@@ -63,13 +63,8 @@
     }
 
     @Test
-<<<<<<< HEAD
     public void indexStartState() throws Exception {
         DB mapdb = DBMaker.newMemoryDB()
-=======
-    public void testCompact() throws Exception {
-        DB mapdb = DBMaker.newTempFileDB()
->>>>>>> 72021f8e
                 .make();
 
         MapDBDriver dbDriver = new MapDBDriver(mapdb);
@@ -78,7 +73,6 @@
         insert("dog", "fido", dbDriver);
         insert("cat", "whiskers", dbDriver);
         insert("cat", "symo", dbDriver);
-<<<<<<< HEAD
         insert("cat", "thuggy", dbDriver);
         insert("dog", "mondo", dbDriver);
         insert("dog", "bolt", dbDriver);
@@ -88,7 +82,19 @@
         assertFalse(rows.isFirst());
         assertFalse(rows.isLast());
         assertFalse(rows.isAfterLast());
-=======
+    }
+
+    @Test
+    public void testCompact() throws Exception {
+        DB mapdb = DBMaker.newTempFileDB()
+                .make();
+
+        MapDBDriver dbDriver = new MapDBDriver(mapdb);
+        dbDriver.addIndex("type", MicroDB.INDEX_OBJECT_TYPE);
+
+        insert("dog", "fido", dbDriver);
+        insert("cat", "whiskers", dbDriver);
+        insert("cat", "symo", dbDriver);
         final UUID thuggyUUID = insert("cat", "thuggy", dbDriver);
         insert("dog", "mondo", dbDriver);
         insert("dog", "bolt", dbDriver);
@@ -100,22 +106,21 @@
 
         Cursor rows = dbDriver.queryIndex("type", "dog", true, "dog", true);
         int dogCount = 0;
-        do {
-            Row r = rows.get();
+        while(rows.moveToNext()){
+            Row r = rows.getRow();
             assertEquals("dog", r.getSecondaryKey());
             dogCount++;
-        } while(rows.next());
+        }
         assertEquals(3, dogCount);
 
         rows = dbDriver.queryIndex("type", "cat", true, "cat", true);
         int catCount = 0;
-        do {
-            Row r = rows.get();
+        while(rows.moveToNext()) {
+            Row r = rows.getRow();
             assertEquals("cat", r.getSecondaryKey());
             catCount++;
-        } while(rows.next());
+        }
         assertEquals(2, catCount);
 
->>>>>>> 72021f8e
     }
 }